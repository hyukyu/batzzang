import sys
import math
import torch
import itertools
import traceback
import inspect

from torch import nn
from typing import Any, List
from abc import ABC, abstractmethod
from transformers import BertModel, BertTokenizer
from torch.nn.utils.rnn import pad_packed_sequence, pack_padded_sequence

from .tensor_promise import TensorPromise
from .utils import assert_dim, stack_sequential_tensor_with_mask
from . import timer

class LazyModule(nn.Module):
    waiting_lazy_modules: List["LazyModule"] = []

    def __init__(self):
        super(LazyModule, self).__init__()
        self.later_buffer = []
        self.promises = []
        self.done_buffer = []

    def __call__(self, *args, **kwargs):
        return self.forward_later(*args, **kwargs)

    @property
    def promise_length(self):
        return len(self.promises)

    @property
    def done_length(self):
        return len(self.done_buffer)

    @classmethod
    def wait_all(cls):
        for lazy_module in LazyModule.waiting_lazy_modules:
            zipped_input = list(itertools.zip_longest(*lazy_module.later_buffer))
            lazy_module.done_buffer = lazy_module.compute(*zipped_input)
            assert len(lazy_module.promises) == len(lazy_module.done_buffer), \
                f"Expected to return {lazy_module.promise_length} values " \
                f"but {lazy_module.done_length} values returned " \
                f"at {type(lazy_module).__name__}.compute"

            for idx in range(len(lazy_module.later_buffer)):
                lazy_module.promises[idx].result = lazy_module.done_buffer[idx]
            lazy_module.later_buffer = []
            lazy_module.promises = []
            lazy_module.done_buffer = []
        LazyModule.waiting_lazy_modules = []

    def forward_later(self, *inputs) -> TensorPromise:
        if self not in LazyModule.waiting_lazy_modules:
            LazyModule.waiting_lazy_modules.append(self)
        self.assert_input(*inputs)
        self.later_buffer.append(inputs)
        appended_index = len(self.later_buffer) - 1
        promise = TensorPromise(self, appended_index)
        self.promises.append(promise)
        return promise

    @abstractmethod
    def assert_input(self, *inputs):
        pass

    @abstractmethod
    def compute(self, *args) -> None:
        """
        :param args: For each argument, argument values are collated from individual states and zipped as a single batch
        :return: list of values that are unzipped which will be propagated into individual states
        """
        pass


<<<<<<< HEAD
class LazyEmbedding(nn.Module, LazyModule):
    def __init__(self, num_words, hidden_size, dropout=0.):
=======
class LazyEmbedding(LazyModule):
    def __init__(self, num_words, hidden_size, dropout):
>>>>>>> 8ef29d99
        super(LazyEmbedding, self).__init__()
        self.module = nn.Embedding(num_words, hidden_size)
        self.dropout = nn.Dropout(dropout)
        self.num_words = num_words
        self.hidden_size = hidden_size

    def assert_input(self, *inputs):
        pass

    def compute(self, input_seq_list):
        if len(input_seq_list[0].size()) == 1:
            tensor_length = [len(item) for item in input_seq_list]
            stacked_tensors = torch.zeros(
                len(input_seq_list), max(tensor_length)
            ).long().cuda()
            for idx, _tensor in enumerate(input_seq_list):
                stacked_tensors[idx][: len(_tensor)] = _tensor

            with timer.Pause():
                computed_tensors = self.dropout(self.module(stacked_tensors))

            # Split
            result = [
                computed_tensor[:length]
                for length, computed_tensor in zip(tensor_length, computed_tensors)
            ]

        elif len(input_seq_list[0].size()) == 0:
            stacked_tensors = torch.zeros(
                len(input_seq_list)
            ).long().cuda()
            for idx, _tensor in enumerate(input_seq_list):
                stacked_tensors[idx] = _tensor

            with timer.Pause():
                computed_tensors = self.dropout(self.module(stacked_tensors))

            # Split
            result = list(torch.unbind(computed_tensors))
        else:
            raise Exception("currently we do not support more than two dimension")

        return result


class LazyLinear(LazyModule):
    def __init__(self, in_dim, out_dim):
        super(LazyLinear, self).__init__()
        self.module = nn.Linear(in_dim, out_dim)
        self.in_dim = in_dim
        self.out_dim = out_dim

    def assert_input(self, *inputs):
        [tensor] = inputs
        assert isinstance(tensor, torch.Tensor)
        if len(tensor.size()) == 1:
            assert_dim([self.in_dim], tensor)
        elif len(tensor.size()) == 2:
            assert_dim([None, self.in_dim], tensor)

    def compute(self, tensor_list):
        if len(tensor_list[0].size()) == 2:
            tensor_length = [len(item) for item in tensor_list]
            stacked_tensors = torch.zeros(
                len(tensor_list), max(tensor_length), tensor_list[0].shape[-1]
            ).cuda()
            for idx, _tensor in enumerate(tensor_list):
                stacked_tensors[idx][: len(_tensor)] = _tensor

            with timer.Pause():
                computed_tensors = self.module(stacked_tensors)

            # Split
            result = [
                computed_tensor[:length]
                for length, computed_tensor in zip(tensor_length, computed_tensors)
            ]
        elif len(tensor_list[0].size()) == 1:
            stacked_tensors = torch.zeros(
                len(tensor_list), tensor_list[0].shape[-1]
            ).cuda()
            for idx, _tensor in enumerate(tensor_list):
                stacked_tensors[idx] = _tensor

            with timer.Pause():
                computed_tensors = self.module(stacked_tensors)

            # Split
            result = list(torch.unbind(computed_tensors))
        else:
            raise Exception("currently we do not support more than two dimension")
        return result


class LazyLSTMCell(LazyModule):
    def __init__(self, in_dim, out_dim):
        super(LazyLSTMCell, self).__init__()
        self.in_dim = in_dim
        self.out_dim = out_dim
        self.module = nn.LSTMCell(in_dim, out_dim)

    def assert_input(self, *inputs):
        pass

    def compute(self, input_list, lstm_state_list):
        hidden_list = []
        cell_list = []
        for hidden, cell in self.lstm_state_list:
            hidden_list.append(hidden)
            cell_list.append(cell)

        # Stacked
        stacked_input = torch.stack(input_list)
        stacked_hidden = torch.stack(hidden_list)
        stacked_cell = torch.stack(cell_list)

        next_hid, next_cell = self.module(stacked_input, (stacked_hidden, stacked_cell))

        assert len(next_hid) == len(next_cell)
        return list(itertools.zip_longest(next_hid, next_cell))


class LazyLSTM(LazyModule):
    def __init__(self, in_dim, out_dim, n_layers, bidirectional=True):
        super(LazyLSTM, self).__init__()
        self.in_dim = in_dim
        self.out_dim = out_dim
        self.module = nn.LSTM(
            in_dim, out_dim, n_layers, batch_first=True, bidirectional=bidirectional
        )
        self.bidirectional = bidirectional

    def assert_intput(self, *inputs):
        pass

    def compute(self, input_list):
        # Stack
        stacked_input, input_mask = stack_sequential_tensor_with_mask(input_list)

        # Sort
        input_len = [len(item) for item in input_list]
        sorted_len, sorted_indices = torch.tensor(input_len).to("cpu").sort(0, descending=True)
        sorted_data = stacked_input[sorted_indices]

        # Pass
        packed_data = pack_padded_sequence(sorted_data, sorted_len, batch_first=True)
        packed_output, (h_n, c_n) = self.module(packed_data)
        packed_output, _ = pad_packed_sequence(packed_output, batch_first=True)
        num_layers_direction, batch, hidden_size = list(h_n.size())


        # Unsort
        new_indices = list(range(len(input_len)))
        new_indices.sort(key=lambda k: sorted_indices[k])
        encoded_data = packed_output[new_indices]
        if self.bidirectional:
            h_n = h_n.view(num_layers_direction // 2, 2, batch, hidden_size)
            c_n = c_n.view(num_layers_direction // 2, 2, batch, hidden_size)
            last_state = h_n[:, :, new_indices, :]
            last_cell = c_n[:, :, new_indices, :]

            # spread inputs
            result = [
                (encoded_data[idx][:input_len[idx]], last_state[:, :, idx, :], last_cell[:, :, idx, :])
                for idx in range(len(input_len))
            ]
        else:
            last_state = h_n[:, new_indices, :]
            last_cell = c_n[:, new_indices, :]

            # spread inputs
            result = [
                (encoded_data[idx][:input_len[idx]], last_state[:, idx, :], last_cell[:, idx, :])
                for idx in range(len(input_len))
            ]
        return result


class LazyGRUCell(LazyModule):
    def __init__(self, in_dim, out_dim):
        super(LazyGRUCell, self).__init__()
        self.in_dim = in_dim
        self.out_dim = out_dim
        self.module = nn.GRUCell(
            in_dim, out_dim
        )

    def assert_intput(self, *inputs):
        pass

    def compute(self, input_list, hidden_list):
        # Stacked
        stacked_input = torch.stack(input_list)
        stacked_hidden = torch.stack(hidden_list)

        with timer.Pause():
            next_hid = self.module(stacked_input, stacked_hidden)

        return list(torch.unbind(next_hid))


class LazyGRU(LazyModule):
    def __init__(self, in_dim, out_dim, n_layers, dropout, bidirection=True):
        super(LazyGRU, self).__init__()
        self.in_dim = in_dim
        self.out_dim = out_dim
        self.module = nn.GRU(
            in_dim, out_dim, n_layers, batch_first=True, dropout=dropout, bidirectional=bidirection
        )
        self.bidirection = bidirection

    def assert_intput(self, *inputs):
        pass

    def compute(self, input_list):
        # Stack
        stacked_input, input_mask = stack_sequential_tensor_with_mask(input_list)

        with timer.Pause():
            # Sort
            input_len = [len(item) for item in input_list]
            sorted_len, sorted_indices = torch.tensor(input_len).to("cpu").sort(0, descending=True)
            sorted_data = stacked_input[sorted_indices]

            # Pass
            packed_data = pack_padded_sequence(sorted_data, sorted_len, batch_first=True)
            packed_output, h_n = self.module(packed_data)
            num_layers_direction, batch, hidden_size = list(h_n.size())
            if self.bidirection:
                h_n = h_n.view(num_layers_direction // 2, 2, batch, hidden_size)
            packed_output, _ = pad_packed_sequence(packed_output, batch_first=True)

            # Unsort
            new_indices = list(range(len(input_len)))
            new_indices.sort(key=lambda k: sorted_indices[k])
            encoded_data = packed_output[new_indices]

        if self.bidirection:
            last_state = h_n[:, :, new_indices, :]
            # spread inputs
            result = [
                (encoded_data[idx][:input_len[idx]], last_state[:, :, idx, :])
                for idx in range(len(input_len))
            ]
        else:
            last_state = h_n[:, new_indices, :]
            # spread inputs
            result = [
                (encoded_data[idx][:input_len[idx]], last_state[:, idx, :])
                for idx in range(len(input_len))
            ]
        return result


class LazyTransformerEncoder(LazyModule):
    def __init__(self, d_model, nhead, dim_feedforward, layer_num, dropout=0.1, activation='relu'):
        super(LazyTransformerEncoder, self).__init__()
        decoder_layer = nn.TransformerEncoderLayer(d_model=d_model, nhead=nhead, dim_feedforward=dim_feedforward,
                                                   dropout=dropout, activation=activation)
        self.module = nn.TransformerEncoder(decoder_layer, num_layers=layer_num)
        self.in_dim = d_model
        self._init_positional_embedding(dropout)

    def _init_positional_embedding(self, dropout=0.1, max_len=500):
        d_model = self.in_dim
        self.pos_dropout = nn.Dropout(p=dropout)
        pe = torch.zeros(max_len, d_model)
        position = torch.arange(0, max_len, dtype=torch.float).unsqueeze(1)
        div_term = torch.exp(
            torch.arange(0, d_model, 2).float() * (-math.log(10000.0) / d_model)
        )
        pe[:, 0::2] = torch.sin(position * div_term)
        pe[:, 1::2] = torch.cos(position * div_term)
        pe = pe.unsqueeze(0).transpose(0, 1)
        self.register_buffer("pe", pe)

    def _pos_encode(self, x):
        x = x + self.pe[: x.size(0), :]
        return self.pos_dropout(x)

    def assert_input(self, *inputs):
        src = inputs[0]
        assert_dim([None, self.in_dim], src)

    def compute(self, src_list):
        bsz = len(src_list)
        stacked_src, src_padding_mask = stack_sequential_tensor_with_mask(src_list)
        stacked_src_batch_second = stacked_src.transpose(0, 1)

        with timer.Pause():
            pos_encoded_src_batch_second = self._pos_encode(stacked_src_batch_second)

            out_batch_first = self.module(
                pos_encoded_src_batch_second,
                src_key_padding_mask=src_padding_mask,
            ).transpose(0, 1)

        return list(map(lambda i: out_batch_first[i, :len(src_list[i])], range(bsz)))


class LazyTransformerDecoder(LazyModule):
    def __init__(self, d_model, nhead, dim_feedforward, layer_num, dropout=0.1, activation='relu'):
        super(LazyTransformerDecoder, self).__init__()
        decoder_layer = nn.TransformerDecoderLayer(d_model=d_model, nhead=nhead, dim_feedforward=dim_feedforward,
                                                   dropout=dropout, activation=activation)
        self.module = nn.TransformerDecoder(decoder_layer, num_layers=layer_num)
        self.in_dim = d_model
        self._init_positional_embedding()

    def _init_positional_embedding(self, dropout=0.1, max_len=500):
        d_model = self.in_dim

        self.pos_dropout = nn.Dropout(p=dropout)
        pe = torch.zeros(max_len, d_model)
        position = torch.arange(0, max_len, dtype=torch.float).unsqueeze(1)
        div_term = torch.exp(
            torch.arange(0, d_model, 2).float() * (-math.log(10000.0) / d_model)
        )
        pe[:, 0::2] = torch.sin(position * div_term)
        pe[:, 1::2] = torch.cos(position * div_term)
        pe = pe.unsqueeze(0).transpose(0, 1)
        self.register_buffer("pe", pe)

    def _pos_encode(self, x):
        x = x + self.pe[: x.size(0), :]
        return self.pos_dropout(x)

    def assert_input(self, *inputs):
        tgt, mem = inputs
        assert_dim([None, self.in_dim], tgt)
        assert_dim([None, self.in_dim], mem)

    def compute(self, tgt_list, mem_list):
        bsz = len(tgt_list)
        stacked_tgt, tgt_padding_mask = stack_sequential_tensor_with_mask(tgt_list)
        stacked_mem, mem_padding_mask = stack_sequential_tensor_with_mask(mem_list)
        stacked_tgt_batch_second = stacked_tgt.transpose(0, 1)
        stacked_mem_batch_second = stacked_mem.transpose(0, 1)
        tgt_mask = torch.nn.Transformer.generate_square_subsequent_mask(None, list(stacked_tgt_batch_second.size())[0]).cuda()

        with timer.Pause():
            pos_encoded_tgt_batch_second = self._pos_encode(stacked_tgt_batch_second)

            out_batch_first = self.module(
                pos_encoded_tgt_batch_second,
                stacked_mem_batch_second,
                tgt_mask=tgt_mask,
                tgt_key_padding_mask=tgt_padding_mask,
                memory_key_padding_mask=mem_padding_mask,
            ).transpose(0, 1)

        return list(map(lambda i: out_batch_first[i, :len(tgt_list[i])], range(bsz)))


class LazyAttention(LazyModule):
    def __init__(self, dimensions, attention_type='general'):
        super(LazyAttention, self).__init__()
        if attention_type not in ['dot', 'general']:
            raise ValueError('Invalid attention type selected.')

        self.attention_type = attention_type
        if self.attention_type == 'general':
            self.linear_in = nn.Linear(dimensions, dimensions, bias=False)

        self.linear_out = nn.Linear(dimensions * 2, dimensions, bias=False)
        self.softmax = nn.Softmax(dim=-1)
        self.tanh = nn.Tanh()

    def assert_input(self, *inputs):
        pass

    def compute(self, query_list, context_list):
        query, q_mask = stack_sequential_tensor_with_mask(query_list)
        context, c_mask = stack_sequential_tensor_with_mask(context_list)

        batch_size, output_len, dimensions = query.size()
        query_len = context.size(1)

        with timer.Pause():
            if self.attention_type == "general":
                query = query.reshape(batch_size * output_len, dimensions)
                query = self.linear_in(query)
                query = query.reshape(batch_size, output_len, dimensions)

            # (batch_size, output_len, dimensions) * (batch_size, query_len, dimensions) ->
            # (batch_size, output_len, query_len)
            attention_scores = torch.bmm(query, context.transpose(1, 2).contiguous())

            attention_scores.data.masked_fill_(q_mask.unsqueeze(2).bool(), float("-inf"))
            attention_scores.data.masked_fill_(c_mask.unsqueeze(1).bool(), float("-inf"))
            # Compute weights across every context sequence
            attention_scores = attention_scores.view(batch_size * output_len, query_len)
            attention_weights = self.softmax(attention_scores)
            attention_weights = attention_weights.view(batch_size, output_len, query_len)
            attention_weights.data.masked_fill_(c_mask.unsqueeze(1).bool(), 0.)

            attention_weights.data.masked_fill_(q_mask.unsqueeze(2).bool(), 0.)
            # (batch_size, output_len, query_len) * (batch_size, query_len, dimensions) ->
            # (batch_size, output_len, dimensions)
            mix = torch.bmm(attention_weights, context)

            # concat -> (batch_size * output_len, 2*dimensions)
            combined = torch.cat((mix, query), dim=2)
            combined = combined.view(batch_size * output_len, 2 * dimensions)

            # Apply linear_out on every 2nd dimension of concat
            # output -> (batch_size, output_len, dimensions)
            output = self.linear_out(combined).view(batch_size, output_len, dimensions)
            output = self.tanh(output)

        return [
            (output[i, :len(query_list[i])], attention_weights[i, :len(query_list[i])])
            for i in range(len(output))
        ]


class LazyPointerNet(LazyModule):
    def __init__(self, in_dim, out_dim):
        super(LazyPointerNet, self).__init__()
        self.in_dim = in_dim
        self.out_dim = out_dim

        self.pass_linear = nn.Linear(in_dim, out_dim, bias=False)

    def assert_input(self, *inputs):
        pass

    def compute(self, query_list, key_list):
        stacked_query, query_mask = stack_sequential_tensor_with_mask(query_list)
        stacked_key = torch.stack(key_list)

        encoded_query = self.pass_linear(stacked_query)

        # (batch_size, tgt_action_num, query_vec_size, 1)
        weights = torch.bmm(encoded_query, stacked_key.unsqueeze(2)).squeeze(2)

        weights.data.masked_fill_(query_mask.bool(), float("-inf"))
        probs = torch.log_softmax(weights, dim=-1)

        return list(torch.unbind(probs))


class LazyMemoryPointerNet(LazyModule):
    def __init__(self, in_dim, out_dim):
        super(LazyMemoryPointerNet, self).__init__()
        self.in_dim = in_dim
        self.out_dim = out_dim
        self.pass_gate = nn.Sequential(nn.Linear(in_dim, 1), nn.Sigmoid())
        self.col_linear = nn.Linear(in_dim, out_dim, bias=False)

    def assert_input(self, *inputs):
        pass

    def compute(self, encoded_col_list, att_vec_list, col_memory_mask):
        stacked_col, col_mask = stack_sequential_tensor_with_mask(encoded_col_list)
        stacked_att = torch.stack(att_vec_list)
        stacked_mem_mask, _ = stack_sequential_tensor_with_mask(col_memory_mask)

        # Create gate
        gate = self.pass_gate(stacked_att)

        encoded_col_stack = self.col_linear(stacked_col)

        weights = torch.bmm(encoded_col_stack, stacked_att.unsqueeze(2)).squeeze(-1)
        one = weights * stacked_mem_mask * gate
        two = weights * (1 - stacked_mem_mask) * (1 - gate)
        total = one + two

        total.data.masked_fill_(col_mask.bool(), float("-inf"))
        probs = torch.log_softmax(total, dim=-1)

        return list(torch.unbind(probs))


class LazyMultiHeadAttention(LazyModule):
    def __init__(self, nhead, q_dim, v_dim, dropout=0.1):
        super(LazyMultiHeadAttention, self).__init__()
        self.q_linear = torch.nn.Linear(q_dim, v_dim)
        self.k_linear = torch.nn.Linear(v_dim, v_dim)
        self.v_linear = torch.nn.Linear(v_dim, v_dim)
        self.multi_head_attention = nn.MultiheadAttention(v_dim, nhead, dropout=dropout)
        self.out_linear = torch.nn.Linear(v_dim, v_dim)

    def assert_input(self, *inputs):
        pass

    def compute(self, query_list, key_list):
        query, query_mask = stack_sequential_tensor_with_mask(query_list)
        key, key_mask = stack_sequential_tensor_with_mask(key_list)
        value, _ = stack_sequential_tensor_with_mask(key_list)

        query = self.q_linear(query).transpose(0, 1)
        key = self.k_linear(key).transpose(0, 1)
        value = self.v_linear(value).transpose(0, 1)

        new_representation, attn_weights = self.multi_head_attention(query, key, value, key_padding_mask=key_mask)
        out_representation = self.out_linear(new_representation.transpose(0, 1))

        return list(torch.unbind(out_representation))


class LazyBert(LazyModule):
    def __init__(self):
        super(LazyBert, self).__init__()
        self.tokenizer = BertTokenizer.from_pretrained('bert-base-uncased')
        self.model = BertModel.from_pretrained('bert-base-uncased')

    def assert_input(self, *args):
        pass

    def compute(self, src_list):
        bsz = len(src_list)
        stacked_src, src_padding_mask = stack_sequential_tensor_with_mask(src_list)

        with timer.Pause():
            out_batch_first = self.model(stacked_src)['last_hidden_state']

        return [
            out_batch_first[idx, : len(src_list[idx])]
            for idx in range(bsz)
        ]


class LazySoftmaxArgmax(LazyModule):
    def __init__(self):
        super(LazySoftmaxArgmax, self).__init__()

    def assert_input(self, *args):
        pass

    def compute(self, output_prob, target_idx):
        output_prob_batch = torch.stack(output_prob, dim=0)
        target_idx_batch = torch.stack(target_idx, dim=0).unsqueeze(-1)

        with timer.Pause():
            output = torch.nn.functional.softmax(output_prob_batch, dim=-1)
            target_output = torch.gather(output, 1, target_idx_batch)
            loss = -torch.log(target_output)
            next_token = torch.argmax(output, dim=1)

        return list(itertools.zip_longest(loss, next_token))
<|MERGE_RESOLUTION|>--- conflicted
+++ resolved
@@ -14,6 +14,7 @@
 from .tensor_promise import TensorPromise
 from .utils import assert_dim, stack_sequential_tensor_with_mask
 from . import timer
+
 
 class LazyModule(nn.Module):
     waiting_lazy_modules: List["LazyModule"] = []
@@ -75,13 +76,8 @@
         pass
 
 
-<<<<<<< HEAD
-class LazyEmbedding(nn.Module, LazyModule):
+class LazyEmbedding(LazyModule):
     def __init__(self, num_words, hidden_size, dropout=0.):
-=======
-class LazyEmbedding(LazyModule):
-    def __init__(self, num_words, hidden_size, dropout):
->>>>>>> 8ef29d99
         super(LazyEmbedding, self).__init__()
         self.module = nn.Embedding(num_words, hidden_size)
         self.dropout = nn.Dropout(dropout)
@@ -95,8 +91,8 @@
         if len(input_seq_list[0].size()) == 1:
             tensor_length = [len(item) for item in input_seq_list]
             stacked_tensors = torch.zeros(
-                len(input_seq_list), max(tensor_length)
-            ).long().cuda()
+                len(input_seq_list), max(tensor_length), device=input_seq_list[0].device
+            ).long()
             for idx, _tensor in enumerate(input_seq_list):
                 stacked_tensors[idx][: len(_tensor)] = _tensor
 
@@ -111,8 +107,8 @@
 
         elif len(input_seq_list[0].size()) == 0:
             stacked_tensors = torch.zeros(
-                len(input_seq_list)
-            ).long().cuda()
+                len(input_seq_list), device=input_seq_list[0].device
+            ).long()
             for idx, _tensor in enumerate(input_seq_list):
                 stacked_tensors[idx] = _tensor
 
@@ -146,8 +142,8 @@
         if len(tensor_list[0].size()) == 2:
             tensor_length = [len(item) for item in tensor_list]
             stacked_tensors = torch.zeros(
-                len(tensor_list), max(tensor_length), tensor_list[0].shape[-1]
-            ).cuda()
+                len(tensor_list), max(tensor_length), tensor_list[0].shape[-1], device=tensor_list[0].device
+            )
             for idx, _tensor in enumerate(tensor_list):
                 stacked_tensors[idx][: len(_tensor)] = _tensor
 
@@ -161,8 +157,8 @@
             ]
         elif len(tensor_list[0].size()) == 1:
             stacked_tensors = torch.zeros(
-                len(tensor_list), tensor_list[0].shape[-1]
-            ).cuda()
+                len(tensor_list), tensor_list[0].shape[-1], device=tensor_list[0].device
+            )
             for idx, _tensor in enumerate(tensor_list):
                 stacked_tensors[idx] = _tensor
 
